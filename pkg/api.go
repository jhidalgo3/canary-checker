--- conflicted
+++ resolved
@@ -42,30 +42,12 @@
 }
 
 type Check struct {
-<<<<<<< HEAD
-	Key          string            `json:"key"`
-	Type         string            `json:"type"`
-	Name         string            `json:"name"`
-	Namespace    string            `json:"namespace"`
-	Labels       map[string]string `json:"labels"`
-	RunnerLabels map[string]string `json:"runnerLabels"`
-	CanaryName   string            `json:"canaryName"`
-	Description  string            `json:"description"`
-	Endpoint     string            `json:"endpoint"`
-	Uptime       string            `json:"uptime"`
-	Latency      string            `json:"latency"`
-	Statuses     []CheckStatus     `json:"checkStatuses" mapstructure:"-"`
-	Interval     uint64            `json:"interval"`
-	Owner        string            `json:"owner"`
-	Severity     string            `json:"severity"`
-	IconURL      string            `json:"iconURL"`
-	DisplayType  string            `json:"displayType"`
-	CheckCanary  *v1.Canary        `json:"-"`
-=======
 	Key         string        `json:"key"`
 	Type        string        `json:"type"`
 	Name        string        `json:"name"`
 	Namespace   string        `json:"namespace"`
+  Labels       map[string]string `json:"labels"`
+	RunnerLabels map[string]string `json:"runnerLabels"`
 	CanaryName  string        `json:"canaryName"`
 	Description string        `json:"description"`
 	Endpoint    string        `json:"endpoint"`
@@ -79,7 +61,6 @@
 	IconURL     string        `json:"iconURL"`
 	DisplayType string        `json:"displayType"`
 	CheckCanary *v1.Canary    `json:"-"`
->>>>>>> 679f9011
 }
 
 func (c Check) ID() string {
