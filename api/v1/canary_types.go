/*
Copyright 2020 The Kubernetes authors.

Licensed under the Apache License, Version 2.0 (the "License");
you may not use this file except in compliance with the License.
You may obtain a copy of the License at

    http://www.apache.org/licenses/LICENSE-2.0

Unless required by applicable law or agreed to in writing, software
distributed under the License is distributed on an "AS IS" BASIS,
WITHOUT WARRANTIES OR CONDITIONS OF ANY KIND, either express or implied.
See the License for the specific language governing permissions and
limitations under the License.
*/

package v1

import (
	"crypto/md5"
	"encoding/hex"
	"encoding/json"
	"fmt"

	"github.com/flanksource/canary-checker/api/external"
	"github.com/flanksource/commons/logger"
	metav1 "k8s.io/apimachinery/pkg/apis/meta/v1"
)

const (
	mssqlDriver    = "mssql"
	postgresDriver = "postgres"
)

type ResultMode string

const (
	JunitResultMode = "junit"
)

// CanarySpec defines the desired state of Canary
type CanarySpec struct {
<<<<<<< HEAD
	Env               map[string]VarSource       `yaml:"env,omitempty" json:"env,omitempty"`
	HTTP              []HTTPCheck                `yaml:"http,omitempty" json:"http,omitempty"`
	DNS               []DNSCheck                 `yaml:"dns,omitempty" json:"dns,omitempty"`
	DockerPull        []DockerPullCheck          `yaml:"docker,omitempty" json:"docker,omitempty"`
	DockerPush        []DockerPushCheck          `yaml:"dockerPush,omitempty" json:"dockerPush,omitempty"`
	ContainerdPull    []ContainerdPullCheck      `yaml:"containerd,omitempty" json:"containerd,omitempty"`
	ContainerdPush    []ContainerdPushCheck      `yaml:"containerdPush,omitempty" json:"containerdPush,omitempty"`
	S3                []S3Check                  `yaml:"s3,omitempty" json:"s3,omitempty"`
	TCP               []TCPCheck                 `yaml:"tcp,omitempty" json:"tcp,omitempty"`
	Pod               []PodCheck                 `yaml:"pod,omitempty" json:"pod,omitempty"`
	LDAP              []LDAPCheck                `yaml:"ldap,omitempty" json:"ldap,omitempty"`
	ICMP              []ICMPCheck                `yaml:"icmp,omitempty" json:"icmp,omitempty"`
	Postgres          []PostgresCheck            `yaml:"postgres,omitempty" json:"postgres,omitempty"`
	Mssql             []MssqlCheck               `yaml:"mssql,omitempty" json:"mssql,omitempty"`
	Restic            []ResticCheck              `yaml:"restic,omitempty" json:"restic,omitempty"`
	Jmeter            []JmeterCheck              `yaml:"jmeter,omitempty" json:"jmeter,omitempty"`
	Junit             []JunitCheck               `yaml:"junit,omitempty" json:"junit,omitempty"`
	Helm              []HelmCheck                `yaml:"helm,omitempty" json:"helm,omitempty"`
	Namespace         []NamespaceCheck           `yaml:"namespace,omitempty" json:"namespace,omitempty"`
	Redis             []RedisCheck               `yaml:"redis,omitempty" json:"redis,omitempty"`
	EC2               []EC2Check                 `yaml:"ec2,omitempty" json:"ec2,omitempty"`
	Prometheus        []PrometheusCheck          `yaml:"prometheus,omitempty" json:"prometheus,omitempty"`
	MongoDB           []MongoDBCheck             `yaml:"mongodb,omitempty" json:"mongodb,omitempty"`
	CloudWatch        []CloudWatchCheck          `yaml:"cloudwatch,omitempty" json:"cloudwatch,omitempty"`
	GitHub            []GitHubCheck              `yaml:"github,omitempty" json:"github,omitempty"`
	Kubernetes        []KubernetesCheck          `yaml:"kubernetes,omitempty" json:"kubernetes,omitempty"`
	KubernetesCreator []KubernetesCreatorCheck   `yaml:"kubernetesCreator,omitempty" json:"kubernetesCreator,omitempty"`
	Folder            []FolderCheck              `yaml:"folder,omitempty" json:"folder,omitempty"`
	Exec              []ExecCheck                `yaml:"exec,omitempty" json:"exec,omitempty"`
	Defaults          map[string]json.RawMessage `yaml:"defaults,omitempty" json:"defaults,omitempty"`
=======
	Env            map[string]VarSource  `yaml:"env,omitempty" json:"env,omitempty"`
	HTTP           []HTTPCheck           `yaml:"http,omitempty" json:"http,omitempty"`
	DNS            []DNSCheck            `yaml:"dns,omitempty" json:"dns,omitempty"`
	DockerPull     []DockerPullCheck     `yaml:"docker,omitempty" json:"docker,omitempty"`
	DockerPush     []DockerPushCheck     `yaml:"dockerPush,omitempty" json:"dockerPush,omitempty"`
	ContainerdPull []ContainerdPullCheck `yaml:"containerd,omitempty" json:"containerd,omitempty"`
	ContainerdPush []ContainerdPushCheck `yaml:"containerdPush,omitempty" json:"containerdPush,omitempty"`
	S3             []S3Check             `yaml:"s3,omitempty" json:"s3,omitempty"`
	TCP            []TCPCheck            `yaml:"tcp,omitempty" json:"tcp,omitempty"`
	Pod            []PodCheck            `yaml:"pod,omitempty" json:"pod,omitempty"`
	LDAP           []LDAPCheck           `yaml:"ldap,omitempty" json:"ldap,omitempty"`
	ICMP           []ICMPCheck           `yaml:"icmp,omitempty" json:"icmp,omitempty"`
	Postgres       []PostgresCheck       `yaml:"postgres,omitempty" json:"postgres,omitempty"`
	Mssql          []MssqlCheck          `yaml:"mssql,omitempty" json:"mssql,omitempty"`
	Restic         []ResticCheck         `yaml:"restic,omitempty" json:"restic,omitempty"`
	Jmeter         []JmeterCheck         `yaml:"jmeter,omitempty" json:"jmeter,omitempty"`
	Junit          []JunitCheck          `yaml:"junit,omitempty" json:"junit,omitempty"`
	Helm           []HelmCheck           `yaml:"helm,omitempty" json:"helm,omitempty"`
	Namespace      []NamespaceCheck      `yaml:"namespace,omitempty" json:"namespace,omitempty"`
	Redis          []RedisCheck          `yaml:"redis,omitempty" json:"redis,omitempty"`
	EC2            []EC2Check            `yaml:"ec2,omitempty" json:"ec2,omitempty"`
	Prometheus     []PrometheusCheck     `yaml:"prometheus,omitempty" json:"prometheus,omitempty"`
	MongoDB        []MongoDBCheck        `yaml:"mongodb,omitempty" json:"mongodb,omitempty"`
	CloudWatch     []CloudWatchCheck     `yaml:"cloudwatch,omitempty" json:"cloudwatch,omitempty"`
	GitHub         []GitHubCheck         `yaml:"github,omitempty" json:"github,omitempty"`
	Kubernetes     []KubernetesCheck     `yaml:"kubernetes,omitempty" json:"kubernetes,omitempty"`
	Folder         []FolderCheck         `yaml:"folder,omitempty" json:"folder,omitempty"`
	Exec           []ExecCheck           `yaml:"exec,omitempty" json:"exec,omitempty"`
	AwsConfig      []AwsConfigCheck      `yaml:"awsConfig,omitempty" json:"awsConfig,omitempty"`
>>>>>>> ea91049d
	// interval (in seconds) to run checks on Deprecated in favor of Schedule
	Interval uint64 `yaml:"interval,omitempty" json:"interval,omitempty"`
	// Schedule to run checks on. Supports all cron expression, example: '30 3-6,20-23 * * *'. For more info about cron expression syntax see https://en.wikipedia.org/wiki/Cron
	//  Also supports golang duration, can be set as '@every 1m30s' which runs the check every 1 minute and 30 seconds.
	Schedule   string     `yaml:"schedule,omitempty" json:"schedule,omitempty"`
	Icon       string     `yaml:"icon,omitempty" json:"icon,omitempty"`
	Severity   string     `yaml:"severity,omitempty" json:"severity,omitempty"`
	Owner      string     `yaml:"owner,omitempty" json:"owner,omitempty"`
	ResultMode ResultMode `yaml:"resultMode,omitempty" json:"resultMode,omitempty"`
}

func (spec CanarySpec) GetAllChecks() []external.Check {
	var checks []external.Check
	for _, check := range spec.HTTP {
		checks = append(checks, check)
	}
	for _, check := range spec.DNS {
		checks = append(checks, check)
	}
	for _, check := range spec.DockerPull {
		checks = append(checks, check)
	}
	for _, check := range spec.DockerPush {
		checks = append(checks, check)
	}
	for _, check := range spec.ContainerdPull {
		checks = append(checks, check)
	}
	for _, check := range spec.ContainerdPush {
		checks = append(checks, check)
	}
	for _, check := range spec.S3 {
		checks = append(checks, check)
	}
	for _, check := range spec.TCP {
		checks = append(checks, check)
	}
	for _, check := range spec.Pod {
		checks = append(checks, check)
	}
	for _, check := range spec.LDAP {
		checks = append(checks, check)
	}
	for _, check := range spec.Postgres {
		checks = append(checks, check)
	}
	for _, check := range spec.Mssql {
		checks = append(checks, check)
	}
	for _, check := range spec.Redis {
		checks = append(checks, check)
	}
	for _, check := range spec.Restic {
		checks = append(checks, check)
	}
	for _, check := range spec.ICMP {
		checks = append(checks, check)
	}
	for _, check := range spec.Helm {
		checks = append(checks, check)
	}
	for _, check := range spec.Namespace {
		checks = append(checks, check)
	}
	for _, check := range spec.Jmeter {
		checks = append(checks, check)
	}
	for _, check := range spec.Junit {
		checks = append(checks, check)
	}
	for _, check := range spec.EC2 {
		checks = append(checks, check)
	}
	for _, check := range spec.Prometheus {
		checks = append(checks, check)
	}
	for _, check := range spec.MongoDB {
		checks = append(checks, check)
	}
	for _, check := range spec.CloudWatch {
		checks = append(checks, check)
	}
	for _, check := range spec.GitHub {
		checks = append(checks, check)
	}
	for _, check := range spec.Kubernetes {
		checks = append(checks, check)
	}
	for _, check := range spec.KubernetesCreator {
		checks = append(checks, check)
	}
	for _, check := range spec.Folder {
		checks = append(checks, check)
	}
	for _, check := range spec.Exec {
		checks = append(checks, check)
	}
	for _, check := range spec.AwsConfig {
		checks = append(checks, check)
	}
	return checks
}

func (spec CanarySpec) SetSQLDrivers() {
	for i := range spec.Mssql {
		if spec.Mssql[i].driver == "" {
			spec.Mssql[i].SetDriver(mssqlDriver)
		}
	}
	for i := range spec.Postgres {
		if spec.Postgres[i].driver == "" {
			spec.Postgres[i].SetDriver(postgresDriver)
		}
	}
}

func (c Canary) GetKey(check external.Check) string {
	data, err := json.Marshal(check)
	if err != nil {
		logger.Debugf("error marshalling the check")
	}
	var hash = md5.Sum(data)
	return fmt.Sprintf("%s/%s:%s/%s:%s", c.ID(), check.GetType(), check.GetName(), c.GetDescription(check), hex.EncodeToString(hash[:]))
}

func (c Canary) GetDescription(check external.Check) string {
	if check.GetDescription() != "" {
		return check.GetDescription()
	}
	return check.GetEndpoint()
}

func (c *Canary) SetRunnerName(name string) {
	c.Status.runnerName = name
}

func (c *Canary) GetRunnerName() string {
	return c.Status.runnerName
}

type CanaryStatusCondition string

var (
	Passed  CanaryStatusCondition = "Passed"
	Failed  CanaryStatusCondition = "Failed"
	Invalid CanaryStatusCondition = "Invalid"
)

// CanaryStatus defines the observed state of Canary
type CanaryStatus struct {
	// +optional
	LastTransitionedTime *metav1.Time `json:"lastTransitionedTime,omitempty"`
	// +optional
	LastCheck *metav1.Time `json:"lastCheck,omitempty"`
	// +optional
	Message *string `json:"message,omitempty"`
	// +optional
	ErrorMessage *string `json:"errorMessage,omitempty"`
	// +optional
	Status *CanaryStatusCondition `json:"status,omitempty"`
	// +optional
	ObservedGeneration int64 `json:"observedGeneration,omitempty" protobuf:"varint,3,opt,name=observedGeneration"`
	// +optional
	ChecksStatus map[string]*CheckStatus `json:"checkStatus,omitempty"`
	// Availibility over a rolling 1h period
	Uptime1H string `json:"uptime1h,omitempty"`
	// Average latency to complete all checks
	Latency1H string `json:"latency1h,omitempty"`
	// used for keeping history of the checks
	runnerName string `json:"-"`
}

type CheckStatus struct {
	// +optional
	LastTransitionedTime *metav1.Time `json:"lastTransitionedTime,omitempty"`
	// +optionals
	LastCheck *metav1.Time `json:"lastCheck,omitempty"`
	// +optional
	Message *string `json:"message,omitempty"`
	// +optional
	ErrorMessage *string `json:"errorMessage,omitempty"`
	// Availibility over a rolling 1h period
	Uptime1H string `json:"uptime1h,omitempty"`
	// Average latency to complete all checks
	Latency1H string `json:"latency1h,omitempty"`
}

// +kubebuilder:object:root=true

// Canary is the Schema for the canaries API
// +kubebuilder:printcolumn:name="Interval",type=string,JSONPath=`.spec.interval`
// +kubebuilder:printcolumn:name="Status",type=string,JSONPath=`.status.status`
// +kubebuilder:printcolumn:name="Last Check",type=date,JSONPath=`.status.lastCheck`
// +kubebuilder:printcolumn:name="Uptime 1H",type=string,JSONPath=`.status.uptime1h`
// +kubebuilder:printcolumn:name="Latency 1H",type=string,JSONPath=`.status.latency1h`
// +kubebuilder:printcolumn:name="Last Transitioned",type=date,JSONPath=`.status.lastTransitionedTime`
// +kubebuilder:printcolumn:name="Message",type=string,priority=1,JSONPath=`.status.message`
// +kubebuilder:printcolumn:name="Error",type=string,priority=1,JSONPath=`.status.errorMessage`
// +kubebuilder:subresource:status
type Canary struct {
	metav1.TypeMeta   `json:",inline"`
	metav1.ObjectMeta `json:"metadata,omitempty"`

	Spec   CanarySpec   `json:"spec,omitempty"`
	Status CanaryStatus `json:"status,omitempty"`
}

func (c Canary) String() string {
	return fmt.Sprintf("%s/%s", c.Namespace, c.Name)
}

func (c Canary) GetAllLabels(extra map[string]string) map[string]string {
	labels := make(map[string]string)
	for k, v := range extra {
		labels["__"+k] = v
	}
	for k, v := range c.GetLabels() {
		labels[k] = v
	}
	if c.Spec.Severity != "" {
		labels[c.Spec.Severity] = "true"
	}
	if c.Spec.Owner != "" {
		labels[c.Spec.Owner] = "true"
	}
	return labels
}

func (c Canary) ID() string {
	return fmt.Sprintf("%s/%s/%s", c.GetRunnerName(), c.Namespace, c.Name)
}

// +kubebuilder:object:root=true

// CanaryList contains a list of Canary
type CanaryList struct {
	metav1.TypeMeta `json:",inline"`
	metav1.ListMeta `json:"metadata,omitempty"`
	Items           []Canary `json:"items"`
}

func init() {
	SchemeBuilder.Register(&Canary{}, &CanaryList{})
}<|MERGE_RESOLUTION|>--- conflicted
+++ resolved
@@ -40,7 +40,6 @@
 
 // CanarySpec defines the desired state of Canary
 type CanarySpec struct {
-<<<<<<< HEAD
 	Env               map[string]VarSource       `yaml:"env,omitempty" json:"env,omitempty"`
 	HTTP              []HTTPCheck                `yaml:"http,omitempty" json:"http,omitempty"`
 	DNS               []DNSCheck                 `yaml:"dns,omitempty" json:"dns,omitempty"`
@@ -70,38 +69,8 @@
 	KubernetesCreator []KubernetesCreatorCheck   `yaml:"kubernetesCreator,omitempty" json:"kubernetesCreator,omitempty"`
 	Folder            []FolderCheck              `yaml:"folder,omitempty" json:"folder,omitempty"`
 	Exec              []ExecCheck                `yaml:"exec,omitempty" json:"exec,omitempty"`
+	AwsConfig         []AwsConfigCheck           `yaml:"awsConfig,omitempty" json:"awsConfig,omitempty"`
 	Defaults          map[string]json.RawMessage `yaml:"defaults,omitempty" json:"defaults,omitempty"`
-=======
-	Env            map[string]VarSource  `yaml:"env,omitempty" json:"env,omitempty"`
-	HTTP           []HTTPCheck           `yaml:"http,omitempty" json:"http,omitempty"`
-	DNS            []DNSCheck            `yaml:"dns,omitempty" json:"dns,omitempty"`
-	DockerPull     []DockerPullCheck     `yaml:"docker,omitempty" json:"docker,omitempty"`
-	DockerPush     []DockerPushCheck     `yaml:"dockerPush,omitempty" json:"dockerPush,omitempty"`
-	ContainerdPull []ContainerdPullCheck `yaml:"containerd,omitempty" json:"containerd,omitempty"`
-	ContainerdPush []ContainerdPushCheck `yaml:"containerdPush,omitempty" json:"containerdPush,omitempty"`
-	S3             []S3Check             `yaml:"s3,omitempty" json:"s3,omitempty"`
-	TCP            []TCPCheck            `yaml:"tcp,omitempty" json:"tcp,omitempty"`
-	Pod            []PodCheck            `yaml:"pod,omitempty" json:"pod,omitempty"`
-	LDAP           []LDAPCheck           `yaml:"ldap,omitempty" json:"ldap,omitempty"`
-	ICMP           []ICMPCheck           `yaml:"icmp,omitempty" json:"icmp,omitempty"`
-	Postgres       []PostgresCheck       `yaml:"postgres,omitempty" json:"postgres,omitempty"`
-	Mssql          []MssqlCheck          `yaml:"mssql,omitempty" json:"mssql,omitempty"`
-	Restic         []ResticCheck         `yaml:"restic,omitempty" json:"restic,omitempty"`
-	Jmeter         []JmeterCheck         `yaml:"jmeter,omitempty" json:"jmeter,omitempty"`
-	Junit          []JunitCheck          `yaml:"junit,omitempty" json:"junit,omitempty"`
-	Helm           []HelmCheck           `yaml:"helm,omitempty" json:"helm,omitempty"`
-	Namespace      []NamespaceCheck      `yaml:"namespace,omitempty" json:"namespace,omitempty"`
-	Redis          []RedisCheck          `yaml:"redis,omitempty" json:"redis,omitempty"`
-	EC2            []EC2Check            `yaml:"ec2,omitempty" json:"ec2,omitempty"`
-	Prometheus     []PrometheusCheck     `yaml:"prometheus,omitempty" json:"prometheus,omitempty"`
-	MongoDB        []MongoDBCheck        `yaml:"mongodb,omitempty" json:"mongodb,omitempty"`
-	CloudWatch     []CloudWatchCheck     `yaml:"cloudwatch,omitempty" json:"cloudwatch,omitempty"`
-	GitHub         []GitHubCheck         `yaml:"github,omitempty" json:"github,omitempty"`
-	Kubernetes     []KubernetesCheck     `yaml:"kubernetes,omitempty" json:"kubernetes,omitempty"`
-	Folder         []FolderCheck         `yaml:"folder,omitempty" json:"folder,omitempty"`
-	Exec           []ExecCheck           `yaml:"exec,omitempty" json:"exec,omitempty"`
-	AwsConfig      []AwsConfigCheck      `yaml:"awsConfig,omitempty" json:"awsConfig,omitempty"`
->>>>>>> ea91049d
 	// interval (in seconds) to run checks on Deprecated in favor of Schedule
 	Interval uint64 `yaml:"interval,omitempty" json:"interval,omitempty"`
 	// Schedule to run checks on. Supports all cron expression, example: '30 3-6,20-23 * * *'. For more info about cron expression syntax see https://en.wikipedia.org/wiki/Cron
