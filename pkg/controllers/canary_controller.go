/*
Copyright 2020 The Kubernetes authors.

Licensed under the Apache License, Version 2.0 (the "License");
you may not use this file except in compliance with the License.
You may obtain a copy of the License at

    http://www.apache.org/licenses/LICENSE-2.0

Unless required by applicable law or agreed to in writing, software
distributed under the License is distributed on an "AS IS" BASIS,
WITHOUT WARRANTIES OR CONDITIONS OF ANY KIND, either express or implied.
See the License for the specific language governing permissions and
limitations under the License.
*/

package controllers

import (
	"context"
	"fmt"
	"sync"
	"time"

	"github.com/flanksource/canary-checker/pkg/utils"

	"github.com/flanksource/canary-checker/pkg/push"

	"github.com/flanksource/kommons"

	"github.com/flanksource/kommons/ktemplate"
	"github.com/mitchellh/reflectwalk"

	v1 "github.com/flanksource/canary-checker/api/v1"
	"github.com/flanksource/canary-checker/checks"
	"github.com/flanksource/canary-checker/pkg"
	"github.com/flanksource/canary-checker/pkg/cache"
	"github.com/flanksource/canary-checker/pkg/metrics"
	"github.com/flanksource/commons/logger"
	"github.com/go-logr/logr"
	"github.com/robfig/cron/v3"
	corev1 "k8s.io/api/core/v1"
	"k8s.io/apimachinery/pkg/api/errors"
	metav1 "k8s.io/apimachinery/pkg/apis/meta/v1"
	"k8s.io/apimachinery/pkg/runtime"
	"k8s.io/apimachinery/pkg/types"
	"k8s.io/client-go/kubernetes"
	"k8s.io/client-go/tools/record"
	ctrl "sigs.k8s.io/controller-runtime"
	"sigs.k8s.io/controller-runtime/pkg/client"
	"sigs.k8s.io/controller-runtime/pkg/controller/controllerutil"
)

// CanaryReconciler reconciles a Canary object
type CanaryReconciler struct {
	IncludeCheck      string
	IncludeNamespaces []string
	client.Client
	Kubernetes kubernetes.Interface
	Kommons    *kommons.Client
	Log        logr.Logger
	Scheme     *runtime.Scheme
	Events     record.EventRecorder
	Cron       *cron.Cron
	Done       chan *pkg.CheckResult
}

// track the canaries that have already been scheduled
var observed = sync.Map{}

const FinalizerName = "canary.canaries.flanksource.com"

// +kubebuilder:rbac:groups=canaries.flanksource.com,resources=canaries,verbs=get;list;watch;create;update;patch;delete
// +kubebuilder:rbac:groups=canaries.flanksource.com,resources=canaries/status,verbs=get;update;patch
// +kubebuilder:rbac:groups="",resources=pods/exec,verbs=*
// +kubebuilder:rbac:groups="",resources=pods/logs,verbs=*
func (r *CanaryReconciler) Reconcile(ctx context.Context, req ctrl.Request) (ctrl.Result, error) {
	if len(r.IncludeNamespaces) > 0 && !r.includeNamespace(req.Namespace) {
		r.Log.V(2).Info("namespace not included, skipping")
		return ctrl.Result{}, nil
	}
	if r.IncludeCheck != "" && r.IncludeCheck != req.Name {
		r.Log.V(2).Info("check not included, skipping")
		return ctrl.Result{}, nil
	}

	logger := r.Log.WithValues("canary", req.NamespacedName)

	check := &v1.Canary{}
	err := r.Get(ctx, req.NamespacedName, check)

	if !check.DeletionTimestamp.IsZero() {
<<<<<<< HEAD
		logger.Info("removing", "name", check.Name, "namespace", check.Namespace)
=======
		logger.Info("removing", "check", check)
>>>>>>> bfd87eb7
		cache.RemoveCheck(*check)
		metrics.RemoveCheck(*check)
		controllerutil.RemoveFinalizer(check, FinalizerName)
		if err := r.Update(ctx, check); err != nil {
			return ctrl.Result{}, err
		}
		return ctrl.Result{}, nil
	} else if errors.IsNotFound(err) {
		return ctrl.Result{}, nil
	} else if err != nil {
		return ctrl.Result{}, err
	}

	defer r.Patch(check)
	// Add finalizer first if not exist to avoid the race condition between init and delete
	if !controllerutil.ContainsFinalizer(check, FinalizerName) {
		logger.Info("adding finalizer", "finalizers", check.GetFinalizers())
		controllerutil.AddFinalizer(check, FinalizerName)
		if err := r.Update(ctx, check); err != nil {
			return ctrl.Result{}, err
		}
	}
	check.Spec.SetSQLDrivers()
	_, run := observed.Load(req.NamespacedName)
	if run && check.Status.ObservedGeneration == check.Generation {
		logger.V(2).Info("check already up to date")
		return ctrl.Result{}, nil
	}

	observed.Store(req.NamespacedName, true)
	cache.Cache.InitCheck(*check)
	for _, entry := range r.Cron.Entries() {
		if entry.Job.(CanaryJob).GetNamespacedName() == req.NamespacedName {
			logger.V(2).Info("unscheduled", "id", entry.ID)
			r.Cron.Remove(entry.ID)
			break
		}
	}

	if check.Spec.Interval > 0 || check.Spec.Schedule != "" {
		job := CanaryJob{Client: *r, Check: *check, Logger: logger}
		if !run {
			// check each job on startup
			go job.Run()
		}
		var id cron.EntryID
		var schedule string
		if check.Spec.Schedule != "" {
			schedule = check.Spec.Schedule
			id, err = r.Cron.AddJob(schedule, job)
		} else if check.Spec.Interval > 0 {
			schedule = fmt.Sprintf("@every %ds", check.Spec.Interval)
			id, err = r.Cron.AddJob(schedule, job)
		}
		if err != nil {
			logger.Error(err, "failed to schedule job", "schedule", schedule)
		} else {
			logger.Info("scheduled", "id", id, "next", r.Cron.Entry(id).Next)
		}
	}

	check.Status.ObservedGeneration = check.Generation

	return ctrl.Result{}, nil
}

func (r *CanaryReconciler) SetupWithManager(mgr ctrl.Manager) error {
	r.Events = mgr.GetEventRecorderFor("canary-checker")

	r.Cron = cron.New(cron.WithChain(
		cron.SkipIfStillRunning(r.Log),
	))
	r.Cron.Start()
	clientset, err := kubernetes.NewForConfig(mgr.GetConfig())
	if err != nil {
		return err
	}
	r.Kubernetes = clientset

	r.Kommons = kommons.NewClient(mgr.GetConfig(), logger.StandardLogger())
	return ctrl.NewControllerManagedBy(mgr).
		For(&v1.Canary{}).
		Complete(r)
}

func (r *CanaryReconciler) Report(key types.NamespacedName, results []*pkg.CheckResult) {
	check := v1.Canary{}
	if err := r.Get(context.TODO(), key, &check); err != nil {
		r.Log.Error(err, "unable to find canary", "key", key)
		return
	}

	check.Status.LastCheck = &metav1.Time{Time: time.Now()}
	transitioned := false
	pass := true
	for _, result := range results {
		lastResult := cache.AddCheck(check, result)
		//FIXME this needs to be aggregated across all
		uptime, latency := metrics.Record(check, result)
		check.Status.Uptime1H = uptime.String()
		check.Status.Latency1H = latency.String()
		if lastResult != nil && len(lastResult.Statuses) > 0 && (lastResult.Statuses[0].Status != result.Pass) {
			transitioned = true
		}
		if !result.Pass {
			r.Events.Event(&check, corev1.EventTypeWarning, "Failed", fmt.Sprintf("%s-%s: %s", result.Check.GetType(), result.Check.GetEndpoint(), result.Message))
		}

		if transitioned {
			check.Status.LastTransitionedTime = &metav1.Time{Time: time.Now()}
		}
		pass = pass && result.Pass
		check.Status.Message = &result.Message
		check.Status.ErrorMessage = &result.Error
		push.Queue(pkg.FromV1(check, result.Check, pkg.FromResult(*result)))
	}
	if pass {
		check.Status.Status = &v1.Passed
	} else {
		check.Status.Status = &v1.Failed
	}
	r.Patch(&check)
}

func (r *CanaryReconciler) Patch(canary *v1.Canary) {
	r.Log.V(1).Info("patching", "canary", canary.Name, "namespace", canary.Namespace, "status", canary.Status.Status)
	if err := r.Status().Update(context.TODO(), canary, &client.UpdateOptions{}); err != nil {
		r.Log.Error(err, "failed to patch", "canary", canary.Name)
	}
}

func (r *CanaryReconciler) includeNamespace(namespace string) bool {
	for _, n := range r.IncludeNamespaces {
		if n == namespace {
			return true
		}
	}
	return false
}

type CanaryJob struct {
	Client CanaryReconciler
	Check  v1.Canary
	logr.Logger
}

func (c CanaryJob) GetNamespacedName() types.NamespacedName {
	return types.NamespacedName{Name: c.Check.Name, Namespace: c.Check.Namespace}
}

func (c CanaryJob) Run() {
	canary, err := c.LoadSecrets()
	if err != nil {
		c.Error(err, "Failed to load secrets")
		return
	}
	c.V(2).Info("Starting")

	var results []*pkg.CheckResult
	for _, check := range checks.All {
		if !utils.CheckerInChecks(canary.Spec.GetAllChecks(), check) {
			continue
		}
		switch cs := check.(type) {
		case checks.SetsClient:
			cs.SetClient(c.Client.Kommons)
		}
		results = append(results, check.Run(canary)...)
	}

	c.Client.Report(c.GetNamespacedName(), results)

	c.V(3).Info("Ending")
}

func (c CanaryJob) LoadSecrets() (v1.Canary, error) {
	var values = make(map[string]string)

	for key, source := range c.Check.Spec.Env {
		val, err := v1.GetEnvVarRefValue(c.Client.Kubernetes, c.Check.Namespace, &source, &c.Check)
		if err != nil {
			return c.Check, err
		}
		values[key] = val
	}

	var val = &c.Check.Spec
	k8sclient, err := pkg.NewK8sClient()
	if err != nil {
		logger.Warnf("Could not create k8s client for templating: %v", err)
	}
	err = reflectwalk.Walk(val, ktemplate.StructTemplater{
		Values:    values,
		Clientset: k8sclient,
	})
	c.Check.Spec = *val
	return c.Check, err
}<|MERGE_RESOLUTION|>--- conflicted
+++ resolved
@@ -90,11 +90,7 @@
 	err := r.Get(ctx, req.NamespacedName, check)
 
 	if !check.DeletionTimestamp.IsZero() {
-<<<<<<< HEAD
-		logger.Info("removing", "name", check.Name, "namespace", check.Namespace)
-=======
 		logger.Info("removing", "check", check)
->>>>>>> bfd87eb7
 		cache.RemoveCheck(*check)
 		metrics.RemoveCheck(*check)
 		controllerutil.RemoveFinalizer(check, FinalizerName)
