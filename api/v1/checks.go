--- conflicted
+++ resolved
@@ -360,13 +360,9 @@
 	driver      string `yaml:"-" json:"-"`
 	Connection  string `yaml:"connection" json:"connection,omitempty"`
 	Query       string `yaml:"query" json:"query,omitempty"`
-<<<<<<< HEAD
 	// Number rows to check for
 	Result int `yaml:"results" json:"results,omitempty"`
 	// ResultsFunction tests query output for pass/fail (must return boolean)
-=======
-	// ResultsFunction defines the results that needs to be checked.
->>>>>>> 15e795a7
 	// Example: '[[ if index .results 0 "surname" | eq "khandelwal" ]]true[[else]]false[[end]]'
 	ResultsFunction string `yaml:"resultsFunction,omitempty" json:"resultsFunction,omitempty"`
 	// DisplayTemplate displays query results in text (overrides default bar format for UI)
